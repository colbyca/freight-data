--- conflicted
+++ resolved
@@ -1,4 +1,5 @@
 # Freight Stops Visualization and Analysis Software
+This initial setup of this app was taken from <a href="https://github.com/dittonjs/4610Spring25ClassExamples">Joseph Ditton's repo</a>. Thank you Professor Ditton!
 This initial setup of this app was taken from <a href="https://github.com/dittonjs/4610Spring25ClassExamples">Joseph Ditton's repo</a>. Thank you Professor Ditton!
 ![Python](https://img.shields.io/badge/python-3670A0?style=for-the-badge&logo=python&logoColor=ffdd54)
 
@@ -30,7 +31,6 @@
     4. Click the restart button on the top right of the window
 10. Visit `localhost:3000` and verify that the app is running.
 
-<<<<<<< HEAD
 When making any changes to the app, do it through the dev container. Reopen the specific container (as detailed in Step 7) and then make changes to the code. Through the power of Docker, these changes will be reflected in the actual directory.
 
 You can make changes outside of the container, but you will need to install the node modules for each container and/or create a venv for the python packages
@@ -56,7 +56,4 @@
     location::geometry,
     ST_MakeEnvelope(-114.064453, 37.026061, -109.054687, 42.008507, 4326)
 ) LIMIT 10;
-```
-=======
-When making any changes to the app, do it through the dev container. Reopen the specific container (as detailed in Step 7) and then make changes to the code. Through the power of Docker, these changes will be reflected in the actual directory.
->>>>>>> 3f24abe7
+```